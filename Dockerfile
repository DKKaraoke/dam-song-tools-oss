--- conflicted
+++ resolved
@@ -23,19 +23,11 @@
 
 WORKDIR /app
 
-<<<<<<< HEAD
 COPY pyproject.toml poetry.lock README.md settings.ini /app/
 COPY midi/ midi/
 COPY okd/ okd/
 COPY mtf/ mtf/
-COPY sprc_header/ sprc_header/
-=======
-COPY pyproject.toml poetry.lock README.md /app/
-COPY midi/ midi/
-COPY okd/ okd/
-COPY mtf/ mtf/
 COPY sprc/ sprc/
->>>>>>> c3c63428
 COPY dam_song_tools_cli/ dam_song_tools_cli/
 
 RUN poetry install
